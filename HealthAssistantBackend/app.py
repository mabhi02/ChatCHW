from flask import Flask, request, jsonify
from flask_cors import CORS
import pinecone
import json
from typing import Dict, List, Any, Optional
import sys
import os
import openai
from chad import (
    questions_init,
    structured_questions_array,
    examination_history,
    get_embedding_batch,
    vectorQuotesWithSource,
    process_with_matrix,
    judge,
    judge_exam,
    parse_examination_text,
    get_diagnosis_and_treatment,
    parse_question_data,
    store_examination,
    initialize_session,
    get_session_data,
)

app = Flask(__name__)
<<<<<<< HEAD
CORS(app)
=======
# Set frontend URL with fallback to your deployed frontend
frontend_url = os.environ.get('FRONTEND_URL', 'https://chatchw.onrender.com')
# Configure CORS to allow requests from both localhost and your deployed frontend
CORS(app, origins=["http://localhost:3000", frontend_url], supports_credentials=True)
openai.api_key = os.getenv("OPENAI_API_KEY")
>>>>>>> e0220aab

pc = pinecone.init(api_key=os.getenv("PINECONE_API_KEY"))


# Global state management
sessions = {}

@app.route('/api/start-assessment', methods=['POST'])
def start_assessment():
    """Initialize a new session and return first question"""
    try:
        session_id = request.json.get('session_id', 'default')
        session_data = get_session_data(session_id, sessions)
        
        # Format first question for chat interface
        first_question = questions_init[0]
        question_text = first_question['question']
        
        if first_question['type'] in ['MC', 'MCM']:
            options_text = "\n".join([f"{opt['id']}. {opt['text']}" for opt in first_question['options']])
            output = f"{question_text}\n\n{options_text}"
        else:
            output = question_text
            
        return jsonify({
            "status": "success",
            "output": output,
            "metadata": {
                "phase": "initial",
                "question_type": first_question['type'],
                "options": first_question.get('options', [])
            }
        })
        
    except Exception as e:
        return jsonify({
            "status": "error",
            "message": str(e)
        })
        
@app.route('/api/input', methods=['POST'])
def process_input():
    """Process user input and return next question/response"""
    try:
        data = request.json
        session_id = data.get('session_id', 'default')
        user_input = data.get('input')
        
        print(f"Received input: {user_input} for session: {session_id}")  # Debug print
        
        session_data = get_session_data(session_id, sessions)
        print(f"Current phase: {session_data['phase']}")  # Debug print
        
        if session_data['phase'] == "initial":
            try:
                # Store initial response
                current_question = questions_init[session_data['current_question_index']]
                session_data['initial_responses'].append({
                    "question": current_question['question'],
                    "answer": user_input,
                    "type": current_question['type']
                })
                
                print(f"Stored response for question {session_data['current_question_index']}")  # Debug print
                
                # Move to next question or phase
                session_data['current_question_index'] += 1
                if session_data['current_question_index'] < len(questions_init):
                    next_question = questions_init[session_data['current_question_index']]
                    if next_question['type'] in ['MC', 'MCM']:
                        options_text = "\n".join([f"{opt['id']}. {opt['text']}" for opt in next_question['options']])
                        output = f"{next_question['question']}\n\n{options_text}"
                    else:
                        output = next_question['question']
                        
                    return jsonify({
                        "status": "success",
                        "output": output,
                        "metadata": {
                            "phase": session_data['phase'],
                            "question_type": next_question['type'],
                            "options": next_question.get('options', [])
                        }
                    })
                else:
                    print("Moving to followup phase")  # Debug print
                    session_data['phase'] = "followup"
                    return generate_followup_question(session_data)
                    
            except Exception as e:
                print(f"Error in initial phase: {str(e)}")  # Debug print
                raise
                
        elif session_data['phase'] == "followup":
            try:
                # Store followup response
                if 'current_followup_question' in session_data:
                    session_data['followup_responses'].append({
                        "question": session_data['current_followup_question']['question'],
                        "answer": user_input,
                        "type": "MC"
                    })
                
                # Generate next followup question or move to exam phase
                if judge(session_data['followup_responses'], session_data['current_followup_question']['question']):
                    session_data['phase'] = "exam"
                    return generate_examination(session_data)
                else:
                    return generate_followup_question(session_data)
                    
            except Exception as e:
                print(f"Error in followup phase: {str(e)}")  # Debug print
                raise
                
        elif session_data['phase'] == "exam":
            try:
                # Store examination response
                if 'current_examination' in session_data:
                    # Fix: Match the text to the option ID
                    selected_option = 1  # Default to first option
                    
                    # Try to find which option was selected by matching the text
                    if 'options' in session_data['current_examination']:
                        for option in session_data['current_examination']['options']:
                            if option['text'] == user_input:
                                selected_option = option['id']
                                break
                    
                    store_examination(session_data['current_examination']['text'], selected_option)
                    session_data['exam_responses'].append({
                        "examination": session_data['current_examination']['text'],
                        "result": user_input,
                        "type": "EXAM"
                    })
                
                # Generate next examination or complete assessment
                if judge_exam(session_data['exam_responses'], session_data['current_examination']['text']):
                    return generate_final_results(session_data)
                else:
                    return generate_examination(session_data)
                    
            except Exception as e:
                print(f"Error in exam phase: {str(e)}")  # Debug print
                raise
                
    except Exception as e:
        print(f"Error in process_input: {str(e)}")  # Debug print
        return jsonify({
            "status": "error",
            "message": str(e)
        })

def generate_followup_question(session_data):
    """Generate and format followup question"""
    try:
        print("Starting generate_followup_question")  # Debug print
        initial_complaint = next((resp['answer'] for resp in session_data['initial_responses'] 
                            if resp['question'] == "Please describe what brings you here today"), "")
        
        print(f"Initial complaint: {initial_complaint}")  # Debug print
        
        context = f"Initial complaint: {initial_complaint}\n"
        if session_data['followup_responses']:
            context += "Previous responses:\n"
            for resp in session_data['followup_responses']:
                context += f"Q: {resp['question']}\nA: {resp['answer']}\n"
        
        # Get embeddings and relevant documents
        index = pc.Index("final-asha")
        embedding = get_embedding_batch([context])[0]
        
        print("Got embedding")  # Debug print
        
        relevant_docs = vectorQuotesWithSource(embedding, index)
        
        print(f"Got {len(relevant_docs)} relevant docs")  # Debug print
        
        if not relevant_docs:
            raise Exception("Could not generate relevant question")
        
        combined_context = " ".join([doc["text"] for doc in relevant_docs[:2]])
        
        previous_questions = "\n".join([f"- {resp['question']}" for resp in session_data['followup_responses']])
        prompt = f'''Based on the patient's initial complaint: "{initial_complaint}"
        
        Previous questions asked:
        {previous_questions if session_data['followup_responses'] else "No previous questions yet"}
        
        Relevant medical context:
        {combined_context}
        
        Generate ONE focused, relevant follow-up question that is different from the previous questions.
        Like do not ask both "How long have you had the pain?" and "How severe is the pain?", as they are too similar. It should only be like one or the other
        Follow standard medical assessment order:
        1. Duration and onset
        2. Characteristics and severity
        3. Associated symptoms
        4. Impact on daily life
        
        Return only the question text.'''
        
        print("Sending prompt to OpenAI")  # Debug print
        
        """
        completion = groq_client.chat.completions.create(
            messages=[{"role": "system", "content": prompt}],
            model="llama-3.3-70b-versatile",
            temperature=0.3,
            max_tokens=150
        )
        
        question = completion.choices[0].message.content.strip()
        """

        response = openai.ChatCompletion.create(
            model="gpt-4-0125-preview",  # Using GPT-4-mini
            messages=[
                {"role": "system", "content": prompt}
            ],
            max_tokens=150,
            temperature=0.3
        )
        question = response.choices[0].message.content.strip()


        print(f"Got question: {question}")  # Debug print
        
        # Generate options
        options_prompt = f'''Generate 4 concise answers for: "{question}"
        Clear, mutually exclusive options.
        Return each option on a new line (1-4).'''
        
        options_completion = openai.ChatCompletion.create(
            model="gpt-4-0125-preview",  # Using GPT-4-mini
            messages=[
                {"role": "system", "content": options_prompt}
            ],
            max_tokens=150,
            temperature=0.3
        )
        
        options = []
        for i, opt in enumerate(options_completion.choices[0].message.content.strip().split('\n')):
            if opt.strip():
                text = opt.strip()
                if text[0].isdigit() and text[1] in ['.','-',')']:
                    text = text[2:].strip()
                options.append({"id": i+1, "text": text})
        
        options.append({"id": 5, "text": "Other (please specify)"})
        
        print(f"Generated {len(options)} options")  # Debug print
        
        # Store the generated question in session
        session_data['current_followup_question'] = {
            "question": question,
            "options": options
        }
        
        # Format output for chat interface
        options_text = "\n".join([f"{opt['id']}. {opt['text']}" for opt in options])
        output = f"{question}\n\n{options_text}"
        
        return jsonify({
            "status": "success",
            "output": output,
            "metadata": {
                "phase": "followup",
                "question_type": "MC",
                "options": options
            }
        })
        
    except Exception as e:
        print(f"Error in generate_followup_question: {str(e)}")  # Debug print
        import traceback
        traceback.print_exc()  # This will print the full stack trace
        return jsonify({
            "status": "error",
            "message": str(e)
        })
     
def generate_examination(session_data):
    """Generate examination using embeddings for context matching"""
    try:
        initial_complaint = next((resp['answer'] for resp in session_data['initial_responses'] 
                            if resp['question'] == "Please describe what brings you here today"), "")
        
        # Get embeddings for complaint and key symptoms
        context_items = [initial_complaint]
        symptoms = []
        for resp in session_data['followup_responses']:
            answer = resp['answer'].lower()
            if any(symptom in answer for symptom in 
                  ['pain', 'fever', 'cough', 'fatigue', 'weakness', 'swelling', 
                   'headache', 'nausea', 'dizziness', 'rash']):
                symptoms.append(answer)
                context_items.append(answer)
        
        # Get embeddings for all context items
        embeddings = get_embedding_batch(context_items)
        
        # Get relevant documents using embeddings
        index = pc.Index("final-asha")
        relevant_matches = []
        for emb in embeddings:
            matches = vectorQuotesWithSource(emb, index, top_k=1)
            if matches:
                relevant_matches.extend(matches)
        
        # Sort matches by relevance score
        relevant_matches.sort(key=lambda x: x['score'], reverse=True)
        top_match = relevant_matches[0] if relevant_matches else None
        
        # Build a compact prompt with very explicit formatting instructions
        symptoms_summary = ", ".join(symptoms[:3])
        
        prompt = f'''For a patient with: "{initial_complaint}"
Key symptoms: {symptoms_summary}
Most relevant condition (score {top_match["score"]:.2f}): {top_match["text"][:100] if top_match else "None"}

Generate ONE physical examination using EXACTLY this format (include the #: symbols before each finding):

Digital Rectal Examination
Careful inspection and palpation of the anal area and lower rectum
#:Normal anal tone, no visible hemorrhoids or fissures
#:External hemorrhoids visible with signs of bleeding
#:Internal hemorrhoids palpable with active bleeding
#:Anal fissure present with severe inflammation

YOUR EXAMINATION MUST:
1. Start with examination name
2. Then procedure description
3. Then EXACTLY 4 findings, each starting with #:
4. Findings should range from normal to severe'''

        """
        completion = groq_client.chat.completions.create(
            messages=[
                {"role": "system", "content": "You are a medical AI. Always follow the exact format provided with #: before each finding."},
                {"role": "user", "content": prompt}
            ],
            model="llama-3.3-70b-versatile",
            temperature=0.3,
            max_tokens=150
        )
        """
        

        completion = openai.ChatCompletion.create(
            model="gpt-4-0125-preview",  # Using GPT-4-mini
            messages=[
                {"role": "system", "content": "You are a medical AI. Always follow the exact format provided with #: before each finding."},
                {"role": "user", "content": prompt}
            ],
            max_tokens=150,
            temperature=0.3
        )
        
        examination_text = completion.choices[0].message.content.strip()
        print(f"Generated examination text: {examination_text}")  # Debug print
        
        examination, option_texts = parse_examination_text(examination_text)
        
        options = [{"id": i+1, "text": text} for i, text in enumerate(option_texts[:4])]
        options.append({"id": 5, "text": "Other (please specify)"})
        
        session_data['current_examination'] = {
            "text": examination_text,
            "options": options
        }
        
        options_text = "\n".join([f"{opt['id']}. {opt['text']}" for opt in options])
        output = f"Recommended Examination:\n{examination}\n\nFindings:\n{options_text}"
        
        return jsonify({
            "status": "success",
            "output": output,
            "metadata": {
                "phase": "exam",
                "question_type": "EXAM",
                "options": options
            }
        })
        
    except Exception as e:
        print(f"Error in generate_examination: {str(e)}")
        import traceback
        traceback.print_exc()
        return jsonify({
            "status": "error",
            "message": str(e)
        })

def generate_final_results(session_data):
    """Generate and format final results"""
    try:
        results = get_diagnosis_and_treatment(
            session_data['initial_responses'],
            session_data['followup_responses'],
            session_data['exam_responses']
        )
        
        # Format results for chat interface
        output = f"""Assessment Complete

Diagnosis:
{results['diagnosis']}

Treatment Plan:
{results['treatment']}

Key References:
{chr(10).join([f"- {cite['source']} (relevance: {cite['score']:.2f})" for cite in results['citations']])}"""
        
        return jsonify({
            "status": "success",
            "output": output,
            "metadata": {
                "phase": "complete"
            }
        })
        
    except Exception as e:
        return jsonify({
            "status": "error",
            "message": str(e)
        })

if __name__ == '__main__':
    app.run(debug=True)<|MERGE_RESOLUTION|>--- conflicted
+++ resolved
@@ -1,6 +1,6 @@
 from flask import Flask, request, jsonify
 from flask_cors import CORS
-import pinecone
+from pinecone import Pinecone
 import json
 from typing import Dict, List, Any, Optional
 import sys
@@ -24,17 +24,13 @@
 )
 
 app = Flask(__name__)
-<<<<<<< HEAD
-CORS(app)
-=======
 # Set frontend URL with fallback to your deployed frontend
 frontend_url = os.environ.get('FRONTEND_URL', 'https://chatchw.onrender.com')
 # Configure CORS to allow requests from both localhost and your deployed frontend
 CORS(app, origins=["http://localhost:3000", frontend_url], supports_credentials=True)
 openai.api_key = os.getenv("OPENAI_API_KEY")
->>>>>>> e0220aab
-
-pc = pinecone.init(api_key=os.getenv("PINECONE_API_KEY"))
+
+pc = Pinecone(api_key=os.getenv("PINECONE_API_KEY"))
 
 
 # Global state management
@@ -462,5 +458,8 @@
             "message": str(e)
         })
 
-if __name__ == '__main__':
-    app.run(debug=True)+if __name__ == "__main__":
+    # Get the port from Render's environment variable
+    port = int(os.environ.get("PORT", 10000))
+    # Bind to 0.0.0.0 to allow external access
+    app.run(host="0.0.0.0", port=port)