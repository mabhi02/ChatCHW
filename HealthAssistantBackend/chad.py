from typing import Dict, List, Any, Optional, Tuple
import sys
import os
from dotenv import load_dotenv
<<<<<<< HEAD
from groq import Groq
import pinecone
=======
from pinecone import Pinecone
>>>>>>> e0220aab
import openai

# Import torch without cuda dependency
import torch.nn as nn
try:
    import torch
except ImportError as e:
    if "torch.cuda" in str(e):
        # If the error is related to torch.cuda, we need a custom import approach
        import importlib.util
        import sys
        
        # Create a fake torch.cuda module to prevent import errors
        class DummyCuda:
            is_available = lambda: False
            
        # Import torch without cuda
        spec = importlib.util.find_spec("torch")
        torch = importlib.util.module_from_spec(spec)
        sys.modules["torch"] = torch
        
        # Add the dummy cuda module
        sys.modules["torch.cuda"] = DummyCuda()
        
        # Continue with torch import
        spec.loader.exec_module(torch)
    else:
        # If it's a different error, raise it
        raise e

import json

from AVM.MATRIX.matrix_core import MATRIX
from AVM.MATRIX.decoder_tuner import DecoderTuner
from AVM.MATRIX.attention_viz import AttentionVisualizer
from AVM.MATRIX.state_encoder import StateSpaceEncoder
from AVM.MATRIX.pattern_analyzer import PatternAnalyzer
from AVM.MATRIX.config import MATRIXConfig


examination_history = []
structured_questions_array = []


# Load environment variables and initialize clients
load_dotenv()
<<<<<<< HEAD
groq_client = Groq(api_key=os.getenv("GROQ_API_KEY"))
pc = pinecone.init(api_key=os.getenv("PINECONE_API_KEY"))
=======
pc = Pinecone(api_key=os.getenv("PINECONE_API_KEY"))
>>>>>>> e0220aab
openai.api_key = os.getenv("OPENAI_API_KEY")

# Initialize MATRIX system and components
matrix = MATRIX()
decoder_tuner = DecoderTuner(matrix.meta_learner.decoder)
visualizer = AttentionVisualizer()
pattern_analyzer = PatternAnalyzer()

# Initial screening questions
questions_init = [
    {
        "question": "What is the patient's sex?",
        "type": "MC",
        "options": [
            {"id": 1, "text": "Male"},
            {"id": 2, "text": "Female"},
            {"id": 3, "text": "Non-binary"},
            {"id": 4, "text": "Other"},
            {"id": 5, "text": "Other (please specify)"}
        ]
    },
    {
        "question": "What is the patient's age?",
        "type": "NUM",
        "range": {
            "min": 0,
            "max": 120,
            "step": 1,
            "unit": "years"
        }
    },
    {
        "question": "Does the patient have a caregiver?",
        "type": "MC",
        "options": [
            {"id": 1, "text": "Yes"},
            {"id": 2, "text": "No"},
            {"id": 3, "text": "Not sure"},
            {"id": 4, "text": "Sometimes"},
            {"id": 5, "text": "Other (please specify)"}
        ]
    },
    {
        "question": "Who is accompanying the patient?",
        "type": "MCM",
        "options": [
            {"id": 1, "text": "None"},
            {"id": 2, "text": "Relatives"},
            {"id": 3, "text": "Friends"},
            {"id": 4, "text": "Health workers"},
            {"id": 5, "text": "Other (please specify)"}
        ]
    },
    {
        "question": "Please describe what brings you here today",
        "type": "FREE"
    }
]

def get_embedding_batch(texts: List[str]) -> List[List[float]]:
    """Get embeddings for a batch of texts using OpenAI's API."""
    try:
        response = openai.Embedding.create(
            input=texts,
            engine="text-embedding-3-small"
        )
        return [item['embedding'] for item in response['data']]
    except Exception as e:
        print(f"Error getting embeddings: {e}")
        return [[] for _ in texts]

def vectorQuotesWithSource(query_embedding: List[float], index, top_k: int = 5) -> List[Dict[str, Any]]:
    """Search vector DB and return relevant matches with source information."""
    try:
        results = index.query(
            vector=query_embedding,
            top_k=top_k,
            include_metadata=True
        )
        return [{
            "text": match['metadata']['text'],
            "id": match['id'],
            "source": match['metadata'].get('source', 'Unknown'),
            "score": match['score']
        } for match in results['matches']]
    except Exception as e:
        print(f"Error searching vector DB: {e}")
        return []


def get_openai_completion(prompt: str, max_tokens: int = 150, temperature: float = 0.3) -> str:
    """
    Get completion from OpenAI's GPT-4 API.
    """
    try:
        response = openai.ChatCompletion.create(
            model="gpt-4-0125-preview",  # Using GPT-4-mini
            messages=[
                {"role": "system", "content": prompt}
            ],
            max_tokens=max_tokens,
            temperature=temperature
        )
        return response.choices[0].message.content.strip()
    except Exception as e:
        print(f"Error in OpenAI API call: {e}")
        return ""


def print_options(options: List[Dict[str, Any]]) -> None:
    """Print formatted options for multiple choice questions."""
    for option in options:
        print(f"  {option['id']}: {option['text']}")

def validate_num_input(value: str, range_data: Dict[str, int]) -> Optional[int]:
    """Validate numeric input against given range."""
    try:
        num = int(value)
        if range_data['min'] <= num <= range_data['max']:
            return num
        return None
    except ValueError:
        return None

def validate_mc_input(value: str, options: List[Dict[str, Any]]) -> Optional[str]:
    """Validate multiple choice input against given options."""
    valid_ids = [str(opt['id']) for opt in options]
    return value if value in valid_ids else None


def generate_question_with_options(input_data: List[Dict[str, Any]]) -> Dict[str, Any]:
    """
    Generate a follow-up question with options based on patient input.
    Uses predefined templates to avoid API rate limits.
    """
    try:
        # Get initial complaint
        initial_complaint = next((resp['answer'] for resp in input_data 
                            if resp['question'] == "Please describe what brings you here today"), "").lower()

        # Common question patterns based on symptoms
        pain_questions = [
            {
                "question": "How long have you been experiencing this pain?",
                "options": [
                    {"id": 1, "text": "Less than 24 hours"},
                    {"id": 2, "text": "1-7 days"},
                    {"id": 3, "text": "1-4 weeks"},
                    {"id": 4, "text": "More than a month"},
                    {"id": 5, "text": "Other (please specify)"}
                ]
            },
            {
                "question": "How would you describe the severity of the pain?",
                "options": [
                    {"id": 1, "text": "Mild - noticeable but not interfering with activities"},
                    {"id": 2, "text": "Moderate - somewhat interfering with activities"},
                    {"id": 3, "text": "Severe - significantly interfering with activities"},
                    {"id": 4, "text": "Very severe - unable to perform activities"},
                    {"id": 5, "text": "Other (please specify)"}
                ]
            },
            {
                "question": "What makes the pain worse?",
                "options": [
                    {"id": 1, "text": "Movement or physical activity"},
                    {"id": 2, "text": "Pressure or touch"},
                    {"id": 3, "text": "Specific positions"},
                    {"id": 4, "text": "Nothing specific"},
                    {"id": 5, "text": "Other (please specify)"}
                ]
            }
        ]

        general_questions = [
            {
                "question": "When did your symptoms first begin?",
                "options": [
                    {"id": 1, "text": "Within the last 24 hours"},
                    {"id": 2, "text": "In the past week"},
                    {"id": 3, "text": "Several weeks ago"},
                    {"id": 4, "text": "More than a month ago"},
                    {"id": 5, "text": "Other (please specify)"}
                ]
            },
            {
                "question": "How often do you experience these symptoms?",
                "options": [
                    {"id": 1, "text": "Constantly"},
                    {"id": 2, "text": "Several times a day"},
                    {"id": 3, "text": "A few times a week"},
                    {"id": 4, "text": "Occasionally"},
                    {"id": 5, "text": "Other (please specify)"}
                ]
            },
            {
                "question": "How does this affect your daily activities?",
                "options": [
                    {"id": 1, "text": "Not at all"},
                    {"id": 2, "text": "Slightly limiting"},
                    {"id": 3, "text": "Moderately limiting"},
                    {"id": 4, "text": "Severely limiting"},
                    {"id": 5, "text": "Other (please specify)"}
                ]
            }
        ]

        # Determine which question set to use
        if "pain" in initial_complaint:
            questions = pain_questions
        else:
            questions = general_questions

        # Get previous questions
        asked_questions = set(resp.get('question', '') for resp in input_data if resp.get('question'))

        # Find first unused question
        for question_data in questions:
            if question_data['question'] not in asked_questions:
                return {
                    "question": question_data['question'],
                    "options": question_data['options'],
                    "type": "MC"
                }

        # If all questions used, return a general follow-up
        return {
            "question": "Are you experiencing any other symptoms?",
            "options": [
                {"id": 1, "text": "No other symptoms"},
                {"id": 2, "text": "Yes, mild additional symptoms"},
                {"id": 3, "text": "Yes, moderate additional symptoms"},
                {"id": 4, "text": "Yes, severe additional symptoms"},
                {"id": 5, "text": "Other (please specify)"}
            ],
            "type": "MC"
        }

    except Exception as e:
        print(f"Error generating question: {e}")
        # Return a fallback question if there's an error
        return {
            "question": "How long have you been experiencing these symptoms?",
            "options": [
                {"id": 1, "text": "Less than 24 hours"},
                {"id": 2, "text": "1-7 days"},
                {"id": 3, "text": "1-4 weeks"},
                {"id": 4, "text": "More than a month"},
                {"id": 5, "text": "Other (please specify)"}
            ],
            "type": "MC"
        }

def process_with_matrix(current_text: str, previous_responses: List[Dict], 
                       context_text: str = "") -> Dict[str, Any]:
    """Process input through MATRIX system with enhanced error handling."""
    try:
        patterns = pattern_analyzer.analyze_patterns(current_text)
        print(f"Pattern Analysis - Optimist: {patterns['optimist_confidence']:.2f}, "
              f"Pessimist: {patterns['pessimist_confidence']:.2f}")
        
        state = matrix.state_encoder.encode_state(
            [],
            previous_responses,
            current_text
        )
        
        if len(state.shape) == 2:
            state = state.unsqueeze(0)
        if len(state.shape) == 4:
            state = state.squeeze(1)
            
        optimist_view = matrix.optimist.evaluate(
            state,
            context_text if context_text else current_text
        )
        pessimist_view = matrix.pessimist.evaluate(
            state,
            context_text if context_text else current_text
        )
        
        matrix_output = matrix.process_state(
            [], 
            previous_responses,
            current_text
        )
        
        return matrix_output
        
    except Exception as e:
        print(f"Warning: MATRIX processing error: {e}")
        return {
            "confidence": 0.5,
            "selected_agent": "optimist",
            "weights": {"optimist": 0.5, "pessimist": 0.5}
        }

# Add these at the top of your existing chad.py, after the imports but before questions_init

# Initialize global arrays
examination_history = []
structured_questions_array = []

def initialize_session():
    """Initialize/reset the global arrays for a new session."""
    global structured_questions_array, examination_history
    structured_questions_array = []
    examination_history = []
    return {
        "initial_responses": [],
        "followup_responses": [],
        "exam_responses": [],
        "structured_questions": [],
        "examinations": [],
        "current_question_index": 0,
        "phase": "initial"
    }

def get_session_data(session_id, sessions_dict):
    """Get or create session data for the given session ID."""
    if session_id not in sessions_dict:
        sessions_dict[session_id] = initialize_session()
    return sessions_dict[session_id]

# Modified store_examination function to handle sessions
def store_examination(examination_text: str, selected_option: int):
    """Store examination data in the global examination history."""
    global examination_history
    
    try:
        # Parse examination and options
        examination, options = parse_examination_text(examination_text)
        
        # Create examination entry
        examination_entry = {
            "examination": examination,
            "options": options,
            "selected_option": selected_option
        }
        
        examination_history.append(examination_entry)
        
    except Exception as e:
        print(f"Error storing examination: {e}")

# Modified judge function to handle sessions
def judge(followup_responses: List[Dict[str, Any]], current_question: str) -> bool:
    """Judge if the current question is too similar using MATRIX."""
    if len(followup_responses) >= MATRIXConfig.MAX_QUESTIONS:
        print("\nReached maximum number of questions.")
        return True
        
    if not followup_responses:
        return False
        
    try:
        matrix_output = process_with_matrix(
            current_question, 
            followup_responses
        )
        
        should_stop = (
            matrix_output["confidence"] > MATRIXConfig.SIMILARITY_THRESHOLD or
            len(followup_responses) >= MATRIXConfig.MAX_FOLLOWUPS or
            matrix_output["weights"]["optimist"] > 0.7
        )
        
        if should_stop:
            print("\nMATRIX suggests sufficient information gathered.")
            
        return should_stop
        
    except Exception as e:
        print(f"Warning: Similarity check falling back to basic method: {e}")
        return len(followup_responses) >= 5

# Add this to the end of your chad.py file
__all__ = [
    'questions_init',
    'structured_questions_array',
    'examination_history',
    'get_embedding_batch',
    'vectorQuotesWithSource',
    'process_with_matrix',
    'judge',
    'judge_exam',
    'parse_examination_text',
    'get_diagnosis_and_treatment',
    'parse_question_data',
    'store_examination',
    'generate_question_with_options',
    'initialize_session',
    'get_session_data'
]

def judge_exam(previous_exams: List[Dict[str, Any]], current_exam: str) -> bool:
    """Judge examination similarity with improved duplicate detection."""
    if not previous_exams:
        return False
        
    try:
        if len(previous_exams) >= MATRIXConfig.MAX_EXAMS:
            print("\nReached maximum number of examinations.")
            return True
            
        exam_lines = current_exam.split('\n')
        current_exam_name = ""
        current_procedure = ""
        
        for line in exam_lines:
            if line.startswith("Examination:"):
                current_exam_name = line.split('Examination:')[1].strip().lower()
            elif line.startswith("Procedure:"):
                current_procedure = line.split('Procedure:')[1].strip().lower()
        
        for exam in previous_exams:
            prev_exam_lines = exam['examination'].split('\n')
            prev_name = ""
            prev_procedure = ""
            
            for line in prev_exam_lines:
                if line.startswith("Examination:"):
                    prev_name = line.split('Examination:')[1].strip().lower()
                elif line.startswith("Procedure:"):
                    prev_procedure = line.split('Procedure:')[1].strip().lower()
            
            if (prev_name in current_exam_name or current_exam_name in prev_name):
                print(f"\nSimilar examination '{current_exam_name}' has already been performed.")
                return True
                
            if len(prev_procedure) > 0 and len(current_procedure) > 0:
                words1 = set(prev_procedure.split())
                words2 = set(current_procedure.split())
                similarity = len(words1.intersection(words2)) / len(words1.union(words2))
                
                if similarity > 0.7:
                    print(f"\nVery similar procedure has already been performed.")
                    return True
        
        matrix_output = process_with_matrix(
            current_exam, 
            previous_exams
        )
        
        should_end = (
            matrix_output["confidence"] > MATRIXConfig.EXAM_SIMILARITY_THRESHOLD or
            len(previous_exams) >= MATRIXConfig.MAX_EXAMS or
            matrix_output["weights"]["optimist"] > 0.8
        )
        
        if should_end:
            print("\nSufficient examinations completed based on comprehensive analysis.")
            
        return should_end
                
    except Exception as e:
        print(f"Warning: Exam similarity check falling back to basic method: {e}")
        return len(previous_exams) >= MATRIXConfig.MAX_EXAMS

structured_questions_array = []

def store_question(question_data: dict):
    """Store a question in the global array."""
    global structured_questions_array
    structured_questions_array.append(question_data)

def parse_question_data(question: str, options: list, answer: str, matrix_output: dict, citations: list) -> dict:
    """Parse a single question's data into the structured format."""
    global structured_questions_array
    
    # Convert option list to formatted strings
    formatted_options = [f"{i+1}: {opt['text']}" for i, opt in enumerate(options)]
    
    # Get selected option index (1-based indexing)
    selected_idx = next((i+1 for i, opt in enumerate(options) 
                        if opt['text'] == answer), None)
    
    # Format sources from citations
    sources = [f"{cite['source']} (relevance: {cite['score']:.2f})" 
              for cite in citations] if citations else []
    
    question_data = {
        "question": question,
        "options": formatted_options,
        "selected_option": selected_idx,
        "pattern": [
            matrix_output.get('weights', {}).get('optimist', 0.5),
            matrix_output.get('weights', {}).get('pessimist', 0.5)
        ],
        "confidence": matrix_output.get('confidence', 0.5),
        "selected_agent": matrix_output.get('selected_agent', 'optimist'),
        "weights": [
            matrix_output.get('weights', {}).get('optimist', 0.5),
            matrix_output.get('weights', {}).get('pessimist', 0.5)
        ],
        "sources": sources
    }
    
    structured_questions_array.append(question_data)
    return question_data


def parse_examination_text(examination_text: str) -> tuple[str, list[str]]:
    """
    Parse examination text using "#:" delimiter.
    Returns tuple of (examination text, list of options).
    """
    # Split on "#:" delimiter
    parts = examination_text.split("#:")
    
    if len(parts) < 2:
        raise ValueError("Invalid examination format - missing '#:' delimiter")
        
    # First part is the examination text
    examination = parts[0].strip()
    
    # Remaining parts are options
    options = [opt.strip() for opt in parts[1:] if opt.strip()]
    
    return examination, options

def store_examination(examination_text: str, selected_option: int):
    """Store examination data in the global examination history."""
    global examination_history
    
    try:
        # Parse examination and options
        examination, options = parse_examination_text(examination_text)
        
        # Create examination entry
        examination_entry = {
            "examination": examination,
            "options": options,
            "selected_option": selected_option
        }
        
        examination_history.append(examination_entry)
        
    except Exception as e:
        print(f"Error storing examination: {e}")


def get_diagnosis_and_treatment(initial_responses: List[Dict[str, Any]], 
                              followup_responses: List[Dict[str, Any]], 
                              exam_responses: List[Dict[str, Any]]) -> Dict[str, Any]:
    try:
        initial_complaint = next((resp['answer'] for resp in initial_responses 
                            if resp['question'] == "Please describe what brings you here today"), "")
        
        # Get only the most relevant findings for context
        key_findings = []
        for resp in followup_responses + exam_responses:
            if isinstance(resp.get('answer'), str):
                key_findings.append(f"{resp['answer']}")
        key_findings = key_findings[-3:]  # Only keep last 3 findings
        
        # First, get diagnosis using minimal context
        index = pc.Index("final-asha")
        diagnosis_embedding = get_embedding_batch([initial_complaint + " diagnosis"])[0]
        diagnosis_docs = vectorQuotesWithSource(diagnosis_embedding, index, top_k=2)
        
        diagnosis_context = " ".join([doc["text"] for doc in diagnosis_docs])
        short_diagnosis_prompt = f'''Patient complaint: {initial_complaint}
Key findings: {"; ".join(key_findings)}
Reference: {diagnosis_context[:200]}

List top 3-4 possible diagnoses based on symptoms.'''

        diagnosis = get_openai_completion(
            prompt=short_diagnosis_prompt,
            max_tokens=100,
            temperature=0.2
        )
        
        # Then, get treatment recommendations in separate calls
        treatment_parts = []
        treatment_docs = []
        
        # 1. Immediate Care
        immediate_embedding = get_embedding_batch([initial_complaint + " immediate care steps"])[0]
        immediate_docs = vectorQuotesWithSource(immediate_embedding, index, top_k=1)
        treatment_docs.extend(immediate_docs)
        
        if immediate_docs:
            immediate_prompt = f'''Based on: {immediate_docs[0]["text"][:200]}
Provide 2-3 immediate care steps for {initial_complaint}.'''
            
            immediate_care = get_openai_completion(
                prompt=immediate_prompt,
                max_tokens=100,
                temperature=0.2
            )
            treatment_parts.append("Immediate Care:\n" + immediate_care)
        
        # 2. Medications
        med_embedding = get_embedding_batch([initial_complaint + " medications treatment"])[0]
        med_docs = vectorQuotesWithSource(med_embedding, index, top_k=1)
        treatment_docs.extend(med_docs)
        
        if med_docs:
            med_prompt = f'''Based on: {med_docs[0]["text"][:200]}
List 2-3 key medications or supplements for {initial_complaint}.'''
            
            medications = get_openai_completion(
                prompt=med_prompt,
                max_tokens=100,
                temperature=0.2
            )
            treatment_parts.append("\nMedications/Supplements:\n" + medications)
        
        # 3. Home Care
        home_embedding = get_embedding_batch([initial_complaint + " home care follow up"])[0]
        home_docs = vectorQuotesWithSource(home_embedding, index, top_k=1)
        treatment_docs.extend(home_docs)
        
        if home_docs:
            home_prompt = f'''Based on: {home_docs[0]["text"][:200]}
List 2-3 home care instructions for {initial_complaint}.'''
            
            home_care = get_openai_completion(
                prompt=home_prompt,
                max_tokens=100,
                temperature=0.2
            )
            treatment_parts.append("\nHome Care:\n" + home_care)
        
        # Combine all parts
        treatment = "\n".join(treatment_parts)
        
        # Collect relevant citations
        citations = []
        citations.extend(diagnosis_docs)
        citations.extend(treatment_docs)
        
        return {
            "diagnosis": diagnosis,
            "treatment": treatment,
            "citations": citations
        }
            
    except Exception as e:
        print(f"Error in diagnosis/treatment: {e}")
        try:
            # Fallback to simpler request if the detailed one fails
            minimal_prompt = f"List possible diagnoses for: {initial_complaint}"
            fallback_diagnosis = get_openai_completion(
                prompt=minimal_prompt,
                max_tokens=50,
                temperature=0.2
            )
            return {
                "diagnosis": fallback_diagnosis,
                "treatment": "Please consult a healthcare provider for specific treatment recommendations.",
                "citations": []
            }
        except Exception as e2:
            print(f"Fallback also failed: {e2}")
            return {
                "diagnosis": "Error generating diagnosis",
                "treatment": "Error generating treatment",
                "citations": []
            }

def print_global_arrays():
    """Print both global arrays with proper formatting."""
    print("\nCurrent Structured Questions Array:")
    print("================================")
    print(json.dumps(structured_questions_array, indent=2))
    
    print("\nCurrent Examination History:")
    print("=========================")
    print(json.dumps(examination_history, indent=2))

def extract_question_and_options(questions: List[Dict[str, Any]], question_number: int) -> List[Any]:
    """
    Extracts the question text and its options from the list of questions
    using the provided question number. Prints them out and returns all the
    values as an array called questionVals.
    
    Parameters:
        questions (List[Dict[str, Any]]): A list of dictionaries, where each
                                          dictionary represents a question.
        question_number (int): The question number (1-indexed). For example, if
                               question_number is 1, the function will process
                               questions[0].
    
    Returns:
        List[Any]: An array with the question text as the first element followed
                   by each option. Returns an empty list if the question number is
                   out of range.
    """
    # Calculate the index (question_number is assumed to be 1-indexed)
    index = question_number - 1

    if index < 0 or index >= len(questions):
        print(f"Question number {question_number} is out of range.")
        return []

    # Retrieve the corresponding question map.
    question_map = questions[index]
    questionVals = []

    # Extract and print the question text.
    question_text = question_map.get("question", "")
    print(f"Question {question_number}: {question_text}")
    questionVals.append(question_text)

    # Extract and print each option.
    options = question_map.get("options", [])
    for option in options:
        print("Option:", option)
        questionVals.append(option)

    return questionVals

def extract_examination_and_options(examinations: List[Dict[str, Any]], exam_number: int) -> List[Any]:
    """
    Extracts the examination text and its options from the list of examinations
    using the provided exam number. Prints them out and returns all the values
    as an array called examVals.
    
    Parameters:
        examinations (List[Dict[str, Any]]): A list of dictionaries, where each
                                              dictionary represents an examination.
        exam_number (int): The exam number (1-indexed). For example, if exam_number
                           is 1, the function will process examinations[0].
    
    Returns:
        List[Any]: An array with the examination text as the first element followed
                   by each option. Returns an empty list if the exam number is out of range.
    """
    # Calculate the index (exam_number is assumed to be 1-indexed)
    index = exam_number - 1

    if index < 0 or index >= len(examinations):
        print(f"Exam number {exam_number} is out of range.")
        return []

    # Retrieve the corresponding examination map.
    exam_map = examinations[index]
    examVals = []

    # Extract and print the examination text.
    exam_text = exam_map.get("examination", "")
    print(f"Examination {exam_number}: {exam_text}")
    examVals.append(exam_text)

    # Extract and print each option.
    options = exam_map.get("options", [])
    for option in options:
        print("Option:", option)
        examVals.append(option)

    return examVals

""""""






def main():
    try:
        # Initialize/clear the global arrays
        global structured_questions_array, examination_history
        structured_questions_array = []
        examination_history = []
        
        initial_responses = []
        followup_responses = []
        exam_responses = []
        
        print("\nMedical Assessment Initial Questions")
        print("===================================")
        
        # Initial Questions Loop
        for question in questions_init:
            while True:
                print(f"\n{question['question']}")
                
                if question['type'] in ['MC', 'YN', 'MCM']:
                    print_options(question['options'])
                    answer = input("Enter your choice (enter the number or id): ").strip()
                    
                    if question['type'] == 'MCM':
                        print("For multiple selections, separate with commas (e.g., 1,2,3)")
                        if ',' in answer:
                            answers = answer.split(',')
                            valid = all(validate_mc_input(a.strip(), question['options']) for a in answers)
                            if valid:
                                initial_responses.append({
                                    "question": question['question'],
                                    "answer": [a.strip() for a in answers],
                                    "type": question['type']
                                })
                                break
                        else:
                            if validate_mc_input(answer, question['options']):
                                initial_responses.append({
                                    "question": question['question'],
                                    "answer": [answer],
                                    "type": question['type']
                                })
                                break
                    else:
                        if validate_mc_input(answer, question['options']):
                            if answer == "5":
                                custom_answer = input("Please specify: ").strip()
                                initial_responses.append({
                                    "question": question['question'],
                                    "answer": custom_answer,
                                    "type": question['type']
                                })
                            else:
                                selected_text = next(opt['text'] for opt in question['options'] if str(opt['id']) == answer)
                                initial_responses.append({
                                    "question": question['question'],
                                    "answer": selected_text,
                                    "type": question['type']
                                })
                            break
                
                elif question['type'] == 'NUM':
                    answer = input(f"Enter a number between {question['range']['min']} and {question['range']['max']}: ")
                    if validated_num := validate_num_input(answer, question['range']):
                        initial_responses.append({
                            "question": question['question'],
                            "answer": validated_num,
                            "type": question['type']
                        })
                        break
                        
                elif question['type'] == 'FREE':
                    answer = input("Enter your response (type your answer and press Enter): ").strip()
                    if answer:
                        initial_responses.append({
                            "question": question['question'],
                            "answer": answer,
                            "type": question['type']
                        })
                        break
                
                print("Invalid input, please try again.")

        print("\nThank you for providing your information. Here's what we recorded:\n")
        for resp in initial_responses:
            print(f"Q: {resp['question']}")
            print(f"A: {resp['answer']}\n")

        # Follow-up Questions Loop
        initial_complaint = next((resp['answer'] for resp in initial_responses 
                            if resp['question'] == "Please describe what brings you here today"), "")
        
        print("\nBased on your responses, I'll ask some follow-up questions.")
        index = pc.Index("final-asha")
        
        while True:
            try:
                context = f"Initial complaint: {initial_complaint}\n"
                if followup_responses:
                    context += "Previous responses:\n"
                    for resp in followup_responses:
                        context += f"Q: {resp['question']}\nA: {resp['answer']}\n"
                
                embedding = get_embedding_batch([context])[0]
                relevant_docs = vectorQuotesWithSource(embedding, index)
                
                if not relevant_docs:
                    print("Error: Could not generate relevant question.")
                    continue
                
                combined_context = " ".join([doc["text"] for doc in relevant_docs[:2]])
                
                previous_questions = "\n".join([f"- {resp['question']}" for resp in followup_responses])
                prompt = f'''Based on the patient's initial complaint: "{initial_complaint}"
                
                Previous questions asked:
                {previous_questions if followup_responses else "No previous questions yet"}
                
                Relevant medical context:
                {combined_context}
                
                Generate ONE focused, relevant follow-up question that is different from the previous questions.
                Like do not ask both "How long have you had the pain?" and "How severe is the pain?", as they are too similar. It should only be like one or the other
                Follow standard medical assessment order:
                1. Duration and onset
                2. Characteristics and severity
                3. Associated symptoms
                4. Impact on daily life
                
                Return only the question text.'''
                
                question = get_openai_completion(
                    prompt=prompt,
                    max_tokens=150,
                    temperature=0.3
                )
                
                # Generate options
                options_prompt = f'''Generate 4 concise answers for: "{question}"
                Clear, mutually exclusive options.
                Return each option on a new line (1-4).'''
                
                options_text = get_openai_completion(
                    prompt=options_prompt,
                    max_tokens=100,
                    temperature=0.2
                )
                
                options = []
                for i, opt in enumerate(options_text.strip().split('\n')):
                    if opt.strip():
                        text = opt.strip()
                        if text[0].isdigit() and text[1] in ['.','-',')']:
                            text = text[2:].strip()
                        options.append({"id": i+1, "text": text})
                
                options.append({"id": 5, "text": "Other (please specify)"})
                
                # Use MATRIX to judge similarity and get pattern analysis
                matrix_output = process_with_matrix(question, followup_responses)
                
                # Print question and get answer
                print(f"\n{question}")
                print_options(options)
                
                while True:
                    answer = input("Enter your choice (enter the number): ").strip()
                    
                    if validate_mc_input(answer, options):
                        if answer == "5":
                            custom_answer = input("Please specify your answer: ").strip()
                            answer_text = custom_answer
                        else:
                            answer_text = next(opt['text'] for opt in options if str(opt['id']) == answer)
                        
                        # Store response
                        followup_responses.append({
                            "question": question,
                            "answer": answer_text,
                            "type": "MC",
                            "citations": relevant_docs[-5:]
                        })
                        
                        # Parse and store question data
                        parse_question_data(
                            question, 
                            options, 
                            answer_text, 
                            matrix_output, 
                            relevant_docs[-5:]
                        )
                        
                        # Print global arrays after each answer
                        print("\nCurrent Structured Questions Array:")
                        print("================================")
                        print(json.dumps(structured_questions_array, indent=2))
                        
                        print("\nCurrent Examination History:")
                        print("=========================")
                        print(json.dumps(examination_history, indent=2))
                        break
                        
                    print("Invalid input, please try again.")
                
                # Check if we should stop asking questions
                if judge(followup_responses, question):
                    print("\nSufficient information gathered. Moving to next phase...")
                    break
                    
            except Exception as e:
                print(f"Error generating follow-up question: {e}")
                continue

        # Examinations Loop
        print("\nBased on your responses, I'll recommend appropriate examinations.")
        exam_citations = []
        
        # Track symptoms
        symptoms = set()
        for resp in followup_responses:
            answer = resp['answer'].lower()
            for symptom in ['pain', 'fever', 'cough', 'fatigue', 'weakness', 'swelling', 
                           'headache', 'nausea', 'dizziness', 'rash']:
                if symptom in answer:
                    symptoms.add(symptom)
        
        while True:
            try:
                # Compress context for examination recommendations
                context = f"""Initial complaint: {initial_complaint}
Key symptoms: {', '.join(symptoms)}
Previous findings: {str([exam['examination'] for exam in exam_responses]) if exam_responses else "None"}"""

                embedding = get_embedding_batch([context])[0]
                relevant_docs = vectorQuotesWithSource(embedding, index)
                
                if not relevant_docs:
                    print("Error: Could not generate relevant examination.")
                    continue
                
                exam_citations.extend(relevant_docs)
                combined_context = " ".join([doc["text"] for doc in relevant_docs[:2]])
                
                # Modified prompt to use #: format
                prompt = f'''Based on:
Initial complaint: "{initial_complaint}"
Key symptoms: {', '.join(symptoms)}

Previous exams: {str([exam['examination'] for exam in exam_responses]) if exam_responses else "None"}

Recommend ONE essential examination in this format (should not be first world exams like MRI, CT, Colonoscopy, etc.):
[Examination name]
[Procedure to perform the examination. Make sure this is detialed enough for a medical professional to understand and conduct]
#:[First possible finding]
#:[Second possible finding]
#:[Third possible finding]
#:[Fourth possible finding]'''

                examination_text = get_openai_completion(
                    prompt=prompt,
                    max_tokens=200,
                    temperature=0.3
                )
                
                if judge_exam(exam_responses, examination_text):
                    break
                    
                try:
                    # Parse the examination text
                    examination, option_texts = parse_examination_text(examination_text)
                    
                    # Create options list
                    options = [{"id": i+1, "text": text} for i, text in enumerate(option_texts)]
                    options.append({"id": 5, "text": "Other (please specify)"})
                    
                    print(f"\nRecommended Examination:")
                    print(examination)
                    print("\nSelect the finding:")
                    print_options(options)
                    
                    while True:
                        answer = input("Enter the finding (enter the number): ").strip()
                        
                        if validate_mc_input(answer, options):
                            # Store the examination data
                            store_examination(examination_text, int(answer))
                            
                            if answer == "5":
                                custom_result = input("Please specify the finding: ").strip()
                                exam_responses.append({
                                    "examination": examination,
                                    "result": custom_result,
                                    "type": "EXAM",
                                    "citations": exam_citations[-5:]
                                })
                            else:
                                selected_text = next(opt['text'] for opt in options if str(opt['id']) == answer)
                                exam_responses.append({
                                    "examination": examination,
                                    "result": selected_text,
                                    "type": "EXAM",
                                    "citations": exam_citations[-5:]
                                })
                            
                            # Print global arrays after each answer
                            print("\nCurrent Structured Questions Array:")
                            print("================================")
                            print(json.dumps(structured_questions_array, indent=2))
                            
                            print("\nCurrent Examination History:")
                            print("=========================")
                            print(json.dumps(examination_history, indent=2))
                            break
                            
                        print("Invalid input, please try again.")
                        
                except ValueError as e:
                    print(f"Error parsing examination: {e}")
                    continue
                    
            except Exception as e:
                print(f"Error generating examination: {e}")
                continue

        # Get and print diagnosis and treatment
        results = get_diagnosis_and_treatment(
            initial_responses,
            followup_responses,
            exam_responses
        )
        
        # Print diagnosis
        print("\nDiagnosis:")
        print("==========")
        print(results["diagnosis"])
        
        # Print treatment plan
        print("\nRecommended Treatment Plan:")
        print("=========================")
        print(results["treatment"])
        
        # Print references
        print("\nKey References:")
        print("==============")
        seen_sources = set()
        for citation in results["citations"]:
            if citation['source'] not in seen_sources:
                print(f"- {citation['source']} (relevance: {citation['score']:.2f})")
                seen_sources.add(citation['source'])
        
        # Print final global arrays
        print("\nFinal Structured Questions Array:")
        print("==============================")
        print(json.dumps(structured_questions_array, indent=2))
        
        extract_question_and_options(structured_questions_array, 1)
        
        print("\nFinal Examination History:")
        print("========================")
        print(json.dumps(examination_history, indent=2))

        extract_examination_and_options(examination_history, 1)
        
    except KeyboardInterrupt:
        print("\nAssessment cancelled by user.")
        sys.exit(0)
    except Exception as e:
        print(f"\nAn error occurred: {str(e)}")
        sys.exit(1)
        
        
if __name__ == "__main__":
    main()<|MERGE_RESOLUTION|>--- conflicted
+++ resolved
@@ -2,42 +2,10 @@
 import sys
 import os
 from dotenv import load_dotenv
-<<<<<<< HEAD
-from groq import Groq
-import pinecone
-=======
 from pinecone import Pinecone
->>>>>>> e0220aab
 import openai
-
-# Import torch without cuda dependency
+import torch
 import torch.nn as nn
-try:
-    import torch
-except ImportError as e:
-    if "torch.cuda" in str(e):
-        # If the error is related to torch.cuda, we need a custom import approach
-        import importlib.util
-        import sys
-        
-        # Create a fake torch.cuda module to prevent import errors
-        class DummyCuda:
-            is_available = lambda: False
-            
-        # Import torch without cuda
-        spec = importlib.util.find_spec("torch")
-        torch = importlib.util.module_from_spec(spec)
-        sys.modules["torch"] = torch
-        
-        # Add the dummy cuda module
-        sys.modules["torch.cuda"] = DummyCuda()
-        
-        # Continue with torch import
-        spec.loader.exec_module(torch)
-    else:
-        # If it's a different error, raise it
-        raise e
-
 import json
 
 from AVM.MATRIX.matrix_core import MATRIX
@@ -54,12 +22,7 @@
 
 # Load environment variables and initialize clients
 load_dotenv()
-<<<<<<< HEAD
-groq_client = Groq(api_key=os.getenv("GROQ_API_KEY"))
-pc = pinecone.init(api_key=os.getenv("PINECONE_API_KEY"))
-=======
 pc = Pinecone(api_key=os.getenv("PINECONE_API_KEY"))
->>>>>>> e0220aab
 openai.api_key = os.getenv("OPENAI_API_KEY")
 
 # Initialize MATRIX system and components
